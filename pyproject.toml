[build-system]
requires = ["setuptools >= 45", "wheel", "setuptools_scm[toml]>=6.2"]
build-backend = "setuptools.build_meta"

[project]
name = "tessdb-cmdline"
dynamic = ["version"]
description = "A package to collect measurements published by TESS instruments into a SQlite database"
readme = "README.md"
requires-python = ">=3.6"
license = {text = "MIT"}
authors = [
    {name = "Rafael González", email = "rafael08@ucm.es"},
]
classifiers = [
    "Programming Language :: Python :: 3.9",
    "Programming Language :: Python :: 3.10",
    "Programming Language :: Python :: 3.11",
    "Programming Language :: Python :: 3.12",
    'Programming Language :: SQL',
    'Development Status :: 4 - Beta',
    "Environment :: Console",
    "License :: OSI Approved :: MIT License",
    "Operating System :: POSIX :: Linux",
    "Topic :: Scientific/Engineering :: Astronomy",
    "Topic :: Scientific/Engineering :: Atmospheric Science",
    'Intended Audience :: Science/Research',
    'Intended Audience :: Developers',
    'Natural Language :: English',
    'Natural Language :: Spanish',
]
dependencies = [
    'jinja2',
    'tabulate',
    'geopy',
    'timezonefinder',
    'requests',
    'validators',
    'python-decouple',
    'python-dateutil',
    'tabulate', 
    'pytz',
    'lica@git+https://github.com/guaix-ucm/lica#egg=main',
]

[project.optional-dependencies]
test = [
    "pytest>=6",
]

[project.urls]
Homepage = "https://github.com/STARS4ALL/tessdb-cmdline"
Repository = "https://github.com/STARS4ALL/tessdb-cmdline.git"

[project.scripts]
mongo-db = "tessdb.tools.mongodb:main"
tess-db = "tessdb.tools.tessdb:main"
zp-tess =  "tessdb.tools.zptess:main"
cross-db =  "tessdb.tools.crossdb:main"
tess-ida = "tessdb.reports.ida:main"


# pyproject.toml
# Autimatically generates a _version-py file from with Git information
# This file shold be placed in .gitignore
[tool.setuptools_scm]
write_to = "src/tessdb/_version.py"

[tool.setuptools.packages.find]
# scanning for namespace packages is true by default in pyproject.toml, so
# you do NOT need to include the following line.
namespaces = true
where = ["src"]

[tool.setuptools]
script-files = [
    "scripts/tools/tessdb-pause", 
    "scripts/tools/tessdb-resume",
    "scripts/tools/auto-apply-sql",
    "scripts/tools/fast-apply-sql", 
    "scripts/tools/create-sql-indexes",
    "scripts/tools/delete-sql-indexes",
    "scripts/tools/manual-repaired-location-fixes",
    "scripts/reports/tess_readings_unassigned.sh",
    "scripts/ida/tess_ida_bulk_dump",
    "scripts/ida/tess_ida_bulk_dump_all",
<<<<<<< HEAD
=======
    "scripts/ida/tess_ida_bulk_dump_selective",
    "scripts/ida/tessdb_index",
>>>>>>> caa94173
    "scripts/ida/tessdb_remote_backup",
    "scripts/ida/webdav_ida_rclone",
]

[tool.setuptools.package-data]
"tessdb.templates" = ["*.j2"]<|MERGE_RESOLUTION|>--- conflicted
+++ resolved
@@ -84,11 +84,7 @@
     "scripts/reports/tess_readings_unassigned.sh",
     "scripts/ida/tess_ida_bulk_dump",
     "scripts/ida/tess_ida_bulk_dump_all",
-<<<<<<< HEAD
-=======
     "scripts/ida/tess_ida_bulk_dump_selective",
-    "scripts/ida/tessdb_index",
->>>>>>> caa94173
     "scripts/ida/tessdb_remote_backup",
     "scripts/ida/webdav_ida_rclone",
 ]
